--- conflicted
+++ resolved
@@ -5,13 +5,8 @@
   "description": "Meshtastic web client",
   "license": "GPL-3.0-only",
   "scripts": {
-<<<<<<< HEAD
     "build": "vite build",
     "build:analyze": "BUNDLE_ANALYZE=true vite build",
-=======
-    "build": "rsbuild build",
-    "build:analyze": "BUNDLE_ANALYZE=true rsbuild build",
->>>>>>> 26129973
     "check": "biome check src/",
     "check:fix": "pnpm check --write src/",
     "format": "biome format --write src/",
