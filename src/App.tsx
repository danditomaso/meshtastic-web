import { DeviceWrapper } from "@app/DeviceWrapper.tsx";
import { PageRouter } from "@app/PageRouter.tsx";
import { ThemeProvider } from "@app/components/generic/ThemeProvider";
import { CommandPalette } from "@components/CommandPalette.tsx";
import { DeviceSelector } from "@components/DeviceSelector.tsx";
import { DialogManager } from "@components/Dialog/DialogManager";
import { NewDeviceDialog } from "@components/Dialog/NewDeviceDialog.tsx";
import { KeyBackupReminder } from "@components/KeyBackupReminder";
import { Toaster } from "@components/Toaster.tsx";
import Footer from "@components/UI/Footer.tsx";
import { useAppStore } from "@core/stores/appStore.ts";
import { useDeviceStore } from "@core/stores/deviceStore.ts";
import { Dashboard } from "@pages/Dashboard/index.tsx";
import type { JSX } from "react";
<<<<<<< HEAD
import { ErrorBoundary } from "react-error-boundary";
import { MapProvider } from "react-map-gl";
import { ErrorPage } from "./components/UI/ErrorPage";
=======
import { MapProvider } from "react-map-gl/maplibre";
>>>>>>> e224a4eb

export const App = (): JSX.Element => {
  const { getDevice } = useDeviceStore();
  const { selectedDevice, setConnectDialogOpen, connectDialogOpen } =
    useAppStore();

  const device = getDevice(selectedDevice);

  return (
    <ErrorBoundary FallbackComponent={ErrorPage}>
      <NewDeviceDialog
        open={connectDialogOpen}
        onOpenChange={(open) => {
          setConnectDialogOpen(open);
        }}
      />
      <Toaster />
      <DeviceWrapper device={device}>
        <div className="flex h-screen flex-col overflow-hidden bg-background-primary text-text-primary">
          <div className="flex grow">
            <DeviceSelector />
            <div className="flex grow flex-col">
              {device ? (
                <div className="flex h-screen w-full">
                  <DialogManager />
                  <KeyBackupReminder />
                  <CommandPalette />
                  <MapProvider>
                    <PageRouter />
                  </MapProvider>
                </div>
              ) : (
                <>
                  <Dashboard />
                  <Footer />
                </>
              )}
            </div>
          </div>
        </div>
      </DeviceWrapper>
    </ErrorBoundary>
  );
};<|MERGE_RESOLUTION|>--- conflicted
+++ resolved
@@ -12,13 +12,10 @@
 import { useDeviceStore } from "@core/stores/deviceStore.ts";
 import { Dashboard } from "@pages/Dashboard/index.tsx";
 import type { JSX } from "react";
-<<<<<<< HEAD
 import { ErrorBoundary } from "react-error-boundary";
-import { MapProvider } from "react-map-gl";
 import { ErrorPage } from "./components/UI/ErrorPage";
-=======
 import { MapProvider } from "react-map-gl/maplibre";
->>>>>>> e224a4eb
+
 
 export const App = (): JSX.Element => {
   const { getDevice } = useDeviceStore();
