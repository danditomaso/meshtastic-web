--- conflicted
+++ resolved
@@ -28,10 +28,6 @@
     },
   });
 
-<<<<<<< HEAD
-=======
-
->>>>>>> 98edd303
   const [connectionInProgress, setConnectionInProgress] = useState(false);
   const [https, setHTTPS] = useState(false);
 
@@ -71,13 +67,10 @@
             <>
               <Label>Use HTTPS</Label>
               <Switch
-<<<<<<< HEAD
                 onCheckedChange={(checked) => {
                   checked ? setHTTPS(true) : setHTTPS(false);
                 }}
-=======
-                onCheckedChange={(checked) => {checked ? setHTTPS(true) : setHTTPS(false) }}
->>>>>>> 98edd303
+
                 // label="Use TLS"
                 // description="Description"
                 disabled={
