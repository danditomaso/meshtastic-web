import {
  type MessageWithState,
  useDevice,
} from "@app/core/stores/deviceStore.ts";
import { Message } from "@components/PageComponents/Messages/Message.tsx";
import { MessageInput } from "@components/PageComponents/Messages/MessageInput.tsx";
import type { Types } from "@meshtastic/js";
import { InboxIcon } from "lucide-react";
import { useCallback, useEffect, useRef } from "react";
import type { JSX } from "react";

export interface ChannelChatProps {
  messages?: MessageWithState[];
  channel: Types.ChannelNumber;
  to: Types.Destination;
}

const EmptyState = () => (
  <div className="flex flex-col place-content-center place-items-center p-8 text-white">
    <InboxIcon className="h-8 w-8 mb-2" />
    <span className="text-sm">No Messages</span>
  </div>
);

export const ChannelChat = ({
  messages,
  channel,
  to,
}: ChannelChatProps): JSX.Element => {
  const { nodes } = useDevice();
  const messagesEndRef = useRef<HTMLDivElement>(null);
  const scrollContainerRef = useRef<HTMLDivElement>(null);

  const scrollToBottom = useCallback(() => {
    const scrollContainer = scrollContainerRef.current;
    if (scrollContainer) {
      const isNearBottom =
        scrollContainer.scrollHeight -
          scrollContainer.scrollTop -
          scrollContainer.clientHeight <
        100;
      if (isNearBottom) {
        messagesEndRef.current?.scrollIntoView({ behavior: "smooth" });
      }
    }
  }, []);

  useEffect(() => {
    scrollToBottom();
  }, [scrollToBottom]);

  if (!messages?.length) {
    return (
      <div className="flex flex-col h-full w-full">
        <div className="flex-1 flex items-center justify-center">
          <EmptyState />
        </div>
        <div className="flex-shrink-0 p-4 w-full bg-gray-900">
          <MessageInput to={to} channel={channel} />
        </div>
      </div>
    );
  }

  return (
    <div className="flex flex-col h-full w-full">
      <div className="flex-1 overflow-y-scroll w-full" ref={scrollContainerRef}>
        <div className="w-full h-full flex flex-col justify-end">
          {messages.map((message, index) => (
            <Message
              key={message.id}
              message={message}
              lastMsgSameUser={
                index > 0 && messages[index - 1].from === message.from
              }
              sender={nodes.get(message.from)}
            />
          ))}
          <div ref={messagesEndRef} className="w-full" />
        </div>
      </div>
<<<<<<< HEAD
      <div className="flex-shrink-0 mt-2 p-4 w-full bg-gray-900">
        <MessageInput to={to} channel={channel} />
=======
      <div className="pl-3 pr-3 pt-3 pb-1">
        <MessageInput to={to} channel={channel} maxBytes={200} />
>>>>>>> d53acf20
      </div>
    </div>
  );
};<|MERGE_RESOLUTION|>--- conflicted
+++ resolved
@@ -79,13 +79,8 @@
           <div ref={messagesEndRef} className="w-full" />
         </div>
       </div>
-<<<<<<< HEAD
       <div className="flex-shrink-0 mt-2 p-4 w-full bg-gray-900">
-        <MessageInput to={to} channel={channel} />
-=======
-      <div className="pl-3 pr-3 pt-3 pb-1">
         <MessageInput to={to} channel={channel} maxBytes={200} />
->>>>>>> d53acf20
       </div>
     </div>
   );
