--- conflicted
+++ resolved
@@ -59,7 +59,6 @@
           ))}
         </SidebarSection>
         <SidebarSection label="Nodes">
-<<<<<<< HEAD
           <div className="p-4">
             <input
               type="text"
@@ -69,19 +68,6 @@
               className="w-full p-2 border border-gray-300 rounded bg-white text-black"
             />
           </div>
-          {filteredNodes.map((node) => (
-            <SidebarButton
-              key={node.num}
-              label={node.user?.longName ?? `!${numberToHexUnpadded(node.num)}`}
-              active={activeChat === node.num}
-              onClick={() => {
-                setChatType("direct");
-                setActiveChat(node.num);
-              }}
-              element={<Hashicon size={20} value={node.num.toString()} />}
-            />
-          ))}
-=======
           <div className="flex flex-col gap-4">
             {filteredNodes.map((node) => (
               <SidebarButton
@@ -103,7 +89,6 @@
               />
             ))}
           </div>
->>>>>>> 1c70fb86
         </SidebarSection>
       </Sidebar>
       <div className="flex flex-col flex-grow">
