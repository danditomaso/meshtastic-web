--- conflicted
+++ resolved
@@ -37,10 +37,7 @@
             { title: "Last Heard", type: "normal", sortable: true },
             { title: "SNR", type: "normal", sortable: true },
             { title: "Connection", type: "normal", sortable: true },
-<<<<<<< HEAD
-=======
             { title: "Remove", type: "normal", sortable: false },
->>>>>>> ce60de92
           ]}
           rows={filteredNodes.map((node) => [
             <Hashicon size={24} value={node.num.toString()} />,
@@ -71,14 +68,6 @@
               {(node.snr + 10) * 5}raw
             </Mono>,
             <Mono>
-<<<<<<< HEAD
-              {node.lastHeard != 0 ?
-                (node.viaMqtt === false && node.hopsAway === 0
-                  ? "Direct": node.hopsAway.toString() + " hops away")
-                  : "-"}
-              {node.viaMqtt === true? ", via MQTT": ""}
-            </Mono>
-=======
             {node.lastHeard != 0 ?
               (node.viaMqtt === false && node.hopsAway === 0
                 ? "Direct": node.hopsAway.toString() + " hops away")
@@ -89,7 +78,6 @@
               setNodeNumToBeRemoved(node.num);
               setDialogOpen("nodeRemoval", true)
             }}><TrashIcon />Remove</Button>
->>>>>>> ce60de92
           ])}
         />
       </div>
